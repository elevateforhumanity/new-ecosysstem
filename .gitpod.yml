# Gitpod Configuration
# Elevate for Humanity - Workforce Development Platform

# Use Gitpod's universal image with all development tools
image: gitpod/workspace-full:latest

# Tasks to run on workspace start
tasks:
<<<<<<< HEAD
  - name: Setup Environment
    init: |
      # Install Rust toolchain
      if ! command -v rustc &> /dev/null; then
        curl --proto '=https' --tlsv1.2 -sSf https://sh.rustup.rs | sh -s -- -y --default-toolchain stable
        source "$HOME/.cargo/env"
      fi
=======
  - name: Setup & Deploy
    init: |
      echo "🚀 Initializing Autopilot System..."
      pnpm install
      echo "✅ Dependencies installed"
>>>>>>> bc757f33
    command: |
      # Load Rust environment
      source "$HOME/.cargo/env" 2>/dev/null || true
      
      echo "🎓 Welcome to Elevate for Humanity Platform!"
      echo "📚 Digital Binders: docs/digital-binders/"
      echo ""
<<<<<<< HEAD
      echo "Development Tools:"
      echo "  Node.js: $(node --version)"
      echo "  Python: $(python3 --version | cut -d' ' -f2)"
      echo "  Go: $(go version | cut -d' ' -f3)"
      echo "  Rust: $(rustc --version | cut -d' ' -f2)"
=======
      echo "🤖 Autopilot Commands Available:"
      echo "   • bash scripts/full-autopilot-deploy.sh - Full deployment"
      echo "   • pnpm dev - Start development server"
      echo "   • pnpm build - Build for production"
>>>>>>> bc757f33
      echo ""
      echo "✅ All systems ready for development"

# VS Code extensions to install automatically
vscode:
  extensions:
    # Code Quality
    - dbaeumer.vscode-eslint
    - esbenp.prettier-vscode
    
    # AI Pair Programming
    - github.copilot
    - github.copilot-chat
    
    # Git Integration
    - eamodio.gitlens
    - github.vscode-pull-request-github
    
    # Language Support
    - ms-python.python
    - ms-vscode.vscode-typescript-next
    
    # Configuration & Utilities
    - redhat.vscode-yaml
    - ms-azuretools.vscode-docker
    - christian-kohler.path-intellisense
    - yzhang.markdown-all-in-one

# Ports configuration (expose ports your application needs)
ports:
  - port: 3000
    onOpen: notify
    visibility: public
  - port: 8080
    onOpen: notify
    visibility: public

# GitHub prebuilds configuration
github:
  prebuilds:
    master: true
    branches: true
    pullRequests: true
    pullRequestsFromForks: false
    addCheck: true
    addComment: false
    addBadge: false<|MERGE_RESOLUTION|>--- conflicted
+++ resolved
@@ -6,21 +6,11 @@
 
 # Tasks to run on workspace start
 tasks:
-<<<<<<< HEAD
-  - name: Setup Environment
-    init: |
-      # Install Rust toolchain
-      if ! command -v rustc &> /dev/null; then
-        curl --proto '=https' --tlsv1.2 -sSf https://sh.rustup.rs | sh -s -- -y --default-toolchain stable
-        source "$HOME/.cargo/env"
-      fi
-=======
   - name: Setup & Deploy
     init: |
       echo "🚀 Initializing Autopilot System..."
       pnpm install
       echo "✅ Dependencies installed"
->>>>>>> bc757f33
     command: |
       # Load Rust environment
       source "$HOME/.cargo/env" 2>/dev/null || true
@@ -28,18 +18,10 @@
       echo "🎓 Welcome to Elevate for Humanity Platform!"
       echo "📚 Digital Binders: docs/digital-binders/"
       echo ""
-<<<<<<< HEAD
-      echo "Development Tools:"
-      echo "  Node.js: $(node --version)"
-      echo "  Python: $(python3 --version | cut -d' ' -f2)"
-      echo "  Go: $(go version | cut -d' ' -f3)"
-      echo "  Rust: $(rustc --version | cut -d' ' -f2)"
-=======
       echo "🤖 Autopilot Commands Available:"
       echo "   • bash scripts/full-autopilot-deploy.sh - Full deployment"
       echo "   • pnpm dev - Start development server"
       echo "   • pnpm build - Build for production"
->>>>>>> bc757f33
       echo ""
       echo "✅ All systems ready for development"
 
